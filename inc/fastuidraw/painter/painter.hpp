--- conflicted
+++ resolved
@@ -616,12 +616,8 @@
       \param draw data for how to draw
       \param data attribute and index data with which to fill a path
       \param fill_rule fill rule with which to fill the path
-<<<<<<< HEAD
-      \param with_anti_aliasing if true, fill the path with anti-aliasing
-      \param call_back if non-NULL handle, call back called when attribute data
-=======
-      \param call_back if non-nullptr handle, call back called when attribute data
->>>>>>> 4c366205
+      \param with_anti_aliasing if true, fill the path with anti-aliasing
+      \param call_back if non-nullptr handle, call back called when attribute data
                        is added.
      */
     void
@@ -636,12 +632,8 @@
       \param draw data for how to draw
       \param path to fill
       \param fill_rule fill rule with which to fill the path
-<<<<<<< HEAD
-      \param with_anti_aliasing if true, fill the path with anti-aliasing
-      \param call_back if non-NULL handle, call back called when attribute data
-=======
-      \param call_back if non-nullptr handle, call back called when attribute data
->>>>>>> 4c366205
+      \param with_anti_aliasing if true, fill the path with anti-aliasing
+      \param call_back if non-nullptr handle, call back called when attribute data
                        is added.
      */
     void
@@ -655,12 +647,8 @@
       \param draw data for how to draw
       \param path path to fill
       \param fill_rule fill rule with which to fill the path
-<<<<<<< HEAD
-      \param with_anti_aliasing if true, fill the path with anti-aliasing
-      \param call_back if non-NULL handle, call back called when attribute data
-=======
-      \param call_back if non-nullptr handle, call back called when attribute data
->>>>>>> 4c366205
+      \param with_anti_aliasing if true, fill the path with anti-aliasing
+      \param call_back if non-nullptr handle, call back called when attribute data
                        is added.
      */
     void
@@ -674,12 +662,8 @@
       \param draw data for how to draw
       \param data attribute and index data with which to fill a path
       \param fill_rule custom fill rule with which to fill the path
-<<<<<<< HEAD
-      \param with_anti_aliasing if true, fill the path with anti-aliasing
-      \param call_back if non-NULL handle, call back called when attribute data
-=======
-      \param call_back if non-nullptr handle, call back called when attribute data
->>>>>>> 4c366205
+      \param with_anti_aliasing if true, fill the path with anti-aliasing
+      \param call_back if non-nullptr handle, call back called when attribute data
                        is added.
      */
     void
@@ -694,12 +678,8 @@
       \param draw data for how to draw
       \param path to fill
       \param fill_rule custom fill rule with which to fill the path
-<<<<<<< HEAD
-      \param with_anti_aliasing if true, fill the path with anti-aliasing
-      \param call_back if non-NULL handle, call back called when attribute data
-=======
-      \param call_back if non-nullptr handle, call back called when attribute data
->>>>>>> 4c366205
+      \param with_anti_aliasing if true, fill the path with anti-aliasing
+      \param call_back if non-nullptr handle, call back called when attribute data
                        is added.
      */
     void
@@ -713,12 +693,8 @@
       \param draw data for how to draw
       \param path path to fill
       \param fill_rule custom fill rule with which to fill the path
-<<<<<<< HEAD
-      \param with_anti_aliasing if true, fill the path with anti-aliasing
-      \param call_back if non-NULL handle, call back called when attribute data
-=======
-      \param call_back if non-nullptr handle, call back called when attribute data
->>>>>>> 4c366205
+      \param with_anti_aliasing if true, fill the path with anti-aliasing
+      \param call_back if non-nullptr handle, call back called when attribute data
                        is added.
      */
     void
@@ -732,15 +708,8 @@
       \param draw data for how to draw
       \param pts points of the polygon so that neighboring points (modulo pts.size())
                  are the edges of the polygon.
-<<<<<<< HEAD
-      \param with_anti_aliasing if true, fill the path with anti-aliasing
-      \param call_back if non-NULL handle, call back called when attribute data
-=======
-      \param shader shader with which to draw the convex polygon. The shader must
-                    accept the exact same format as packed by
-                    PainterAttributeDataFillerPathFill
-      \param call_back if non-nullptr handle, call back called when attribute data
->>>>>>> 4c366205
+      \param with_anti_aliasing if true, fill the path with anti-aliasing
+      \param call_back if non-nullptr handle, call back called when attribute data
                        is added.
      */
     void
@@ -753,12 +722,8 @@
       \param draw data for how to draw
       \param pts points of the polygon so that neighboring points (modulo pts.size())
                  are the edges of the polygon.
-<<<<<<< HEAD
-      \param with_anti_aliasing if true, fill the path with anti-aliasing
-      \param call_back if non-NULL handle, call back called when attribute data
-=======
-      \param call_back if non-nullptr handle, call back called when attribute data
->>>>>>> 4c366205
+      \param with_anti_aliasing if true, fill the path with anti-aliasing
+      \param call_back if non-nullptr handle, call back called when attribute data
                        is added.
      */
     void
@@ -773,15 +738,8 @@
       \param p1 point after p0, shares an edge with p0
       \param p2 point after p1, shares an edge with p1
       \param p3 point after p2, shares an edge with p2
-<<<<<<< HEAD
-      \param with_anti_aliasing if true, fill the path with anti-aliasing
-      \param call_back if non-NULL handle, call back called when attribute data
-=======
-      \param shader shader with which to draw the convex polygon. The shader must
-                    accept the exact same format as packed by
-                    PainterAttributeDataFillerPathFill
-      \param call_back if non-nullptr handle, call back called when attribute data
->>>>>>> 4c366205
+      \param with_anti_aliasing if true, fill the path with anti-aliasing
+      \param call_back if non-nullptr handle, call back called when attribute data
                        is added.
      */
     void
@@ -797,13 +755,8 @@
       \param p1 point after p0, shares an edge with p0
       \param p2 point after p1, shares an edge with p1
       \param p3 point after p2, shares an edge with p2
-<<<<<<< HEAD
-      \param with_anti_aliasing if true, fill the path with anti-aliasing
-      \param call_back if non-NULL handle, call back called when attribute data
-=======
-      \param call_back handle to PainterPacker::DataCallBack for the draw
-      \param call_back if non-nullptr handle, call back called when attribute data
->>>>>>> 4c366205
+      \param with_anti_aliasing if true, fill the path with anti-aliasing
+      \param call_back if non-nullptr handle, call back called when attribute data
                        is added.
      */
     void
@@ -818,15 +771,8 @@
       \param draw data for how to draw
       \param p min-corner of rect
       \param wh width and height of rect
-<<<<<<< HEAD
-      \param with_anti_aliasing if true, fill the path with anti-aliasing
-      \param call_back if non-NULL handle, call back called when attribute data
-=======
-      \param shader shader with which to draw the convex polygon. The shader must
-                    accept the exact same format as packed by
-                    PainterAttributeDataFillerPathFill
-      \param call_back if non-nullptr handle, call back called when attribute data
->>>>>>> 4c366205
+      \param with_anti_aliasing if true, fill the path with anti-aliasing
+      \param call_back if non-nullptr handle, call back called when attribute data
                        is added.
      */
     void
@@ -839,12 +785,8 @@
       \param draw data for how to draw
       \param p min-corner of rect
       \param wh width and height of rect
-<<<<<<< HEAD
-      \param with_anti_aliasing if true, fill the path with anti-aliasing
-      \param call_back if non-NULL handle, call back called when attribute data
-=======
-      \param call_back if non-nullptr handle, call back called when attribute data
->>>>>>> 4c366205
+      \param with_anti_aliasing if true, fill the path with anti-aliasing
+      \param call_back if non-nullptr handle, call back called when attribute data
                        is added.
      */
     void
@@ -898,17 +840,10 @@
       \param attrib_chunks attribute data to draw
       \param index_chunks the i'th element is index data into attrib_chunks[K]
                           where K = attrib_chunk_selector[i]
-<<<<<<< HEAD
       \param index_adjusts the i'th element is the value by which to adjust all of index_chunks[i]
       \param attrib_chunk_selector selects which attribute chunk to use for
              each index chunk
-      \param call_back if non-NULL handle, call back called when attribute data
-=======
-      \param index_adjusts the i'th value is the amount by which to adjust the
-                           index values if index_chunks[i]
-      \param shader shader with which to draw data
-      \param call_back if non-nullptr handle, call back called when attribute data
->>>>>>> 4c366205
+      \param call_back if non-nullptr handle, call back called when attribute data
                        is added.
      */
     void
@@ -925,7 +860,7 @@
       \param shader shader with which to draw data
       \param draw data for how to draw
       \param src DrawWriter to use to write attribute and index data
-      \param call_back if non-NULL handle, call back called when attribute data
+      \param call_back if non-nullptr handle, call back called when attribute data
                        is added.
      */
     void
